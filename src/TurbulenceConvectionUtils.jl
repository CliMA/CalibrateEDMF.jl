--- conflicted
+++ resolved
@@ -77,11 +77,7 @@
     RS::ReferenceStatistics;
     error_check::Bool = false,
     namelist_args = nothing,
-<<<<<<< HEAD
-    particle_failure_fixer = "high_loss",
-=======
     failure_handler = "high_loss",
->>>>>>> 8b739ef7
 ) where {FT <: Real}
 
     mkpath(joinpath(pwd(), "tmp"))
@@ -94,19 +90,9 @@
 
     # penalize nan-values in output
     any(isnan.(g_scm)) && @warn("NaN-values in output data")
-<<<<<<< HEAD
-    if particle_failure_fixer == "cond_success_update"
-        nothing
-    elseif particle_failure_fixer == "high_loss"
-        g_scm[isnan.(g_scm)] .= 1e5
-        g_scm_pca[isnan.(g_scm_pca)] .= 1e5
-    else
-        @warn("No known particle failure handler used")
-=======
     if failure_handler == "high_loss"
         g_scm[isnan.(g_scm)] .= 1e5
         g_scm_pca[isnan.(g_scm_pca)] .= 1e5
->>>>>>> 8b739ef7
     end
     @info "Length of g_scm (full): $(length(g_scm))"
     @info "Length of g_scm (pca) : $(length(g_scm_pca))"
@@ -117,15 +103,10 @@
     end
 end
 function run_SCM(
-<<<<<<< HEAD
-    ME::ModelEvaluator; error_check::Bool = false, namelist_args = nothing,
-    particle_failure_fixer = nothing,
-=======
     ME::ModelEvaluator;
     error_check::Bool = false,
     namelist_args = nothing,
     failure_handler = "high_loss",
->>>>>>> 8b739ef7
 ) where {FT <: Real}
     return run_SCM(
         ME.param_cons,
@@ -134,11 +115,7 @@
         ME.ref_stats,
         error_check = error_check,
         namelist_args = namelist_args,
-<<<<<<< HEAD
-        particle_failure_fixer = particle_failure_fixer,
-=======
         failure_handler = failure_handler,
->>>>>>> 8b739ef7
     )
 end
 
