module Pipeline

using Random
using JLD2

using CalibrateEDMF
using CalibrateEDMF.DistributionUtils
using CalibrateEDMF.ReferenceModels
using CalibrateEDMF.ReferenceStats
using CalibrateEDMF.TurbulenceConvectionUtils
using CalibrateEDMF.NetCDFIO
src_dir = dirname(pathof(CalibrateEDMF))
include(joinpath(src_dir, "helper_funcs.jl"))
# Import EKP modules
using EnsembleKalmanProcesses.EnsembleKalmanProcessModule
using EnsembleKalmanProcesses.ParameterDistributionStorage
# Experimental fail-safe EKP update
include(joinpath(dirname(src_dir), "ekp_experimental", "failsafe_inversion.jl"))

export init_calibration, ek_update, versioned_model_eval

"""
    init_calibration(job_id::String, config::Dict{Any, Any})

Initializes a calibration process given a configuration, and a pipeline mode.

    Inputs:
    - job_id :: Unique job identifier for sbatch communication.
    - config :: User-defined configuration dictionary.
    - mode :: Whether the calibration process is parallelized through HPC resources
      or using Julia's pmap.
"""
function init_calibration(config::Dict{Any, Any}; mode::String = "hpc", job_id::String = "12345", config_path = nothing)
    @assert mode in ["hpc", "pmap"]

    ref_config = config["reference"]
    y_ref_type = ref_config["y_reference_type"]
    batch_size = get_entry(ref_config, "batch_size", nothing)
    kwargs_ref_model = get_ref_model_kwargs(ref_config)

    reg_config = config["regularization"]
    kwargs_ref_stats = get_ref_stats_kwargs(ref_config, reg_config)
    l2_reg = get_entry(reg_config, "l2_reg", nothing)

    out_config = config["output"]
    save_eki_data = get_entry(out_config, "save_eki_data", true)
    save_ensemble_data = get_entry(out_config, "save_ensemble_data", false)
    overwrite_scm_file = get_entry(out_config, "overwrite_scm_file", false)
    outdir_root = get_entry(out_config, "outdir_root", pwd())

    proc_config = config["process"]
    N_ens = proc_config["N_ens"]
    N_iter = proc_config["N_iter"]
    algo_name = get_entry(proc_config, "algorithm", "Inversion")
    Δt = get_entry(proc_config, "Δt", 1.0)
    augmented = get_entry(proc_config, "augmented", false)

    params = config["prior"]["constraints"]
    unc_σ = get_entry(config["prior"], "unconstrained_σ", 1.0)
    prior_μ_dict = get_entry(config["prior"], "prior_mean", nothing)

    namelist_args = get_entry(config["scm"], "namelist_args", nothing)

    val_config = get(config, "validation", nothing)

    # Dimensionality
    n_param = sum(map(length, collect(values(params))))
    if algo_name == "Unscented"
        N_ens = 2 * n_param + 1
        @warn "Number of ensemble members overwritten to 2p + 1 for Unscented Kalman Inversion."
    end

    # Minibatch mode
    if !isnothing(batch_size)
        @info "Training using mini-batches."
        ref_model_batch = construct_ref_model_batch(kwargs_ref_model)
        global_ref_models = deepcopy(ref_model_batch.ref_models)
        # Create input scm stats and namelist file if files don't already exist
        run_reference_SCM.(global_ref_models, overwrite = overwrite_scm_file, namelist_args = namelist_args)
        ref_models = get_minibatch!(ref_model_batch, batch_size)
        ref_stats = ReferenceStatistics(ref_models; kwargs_ref_stats...)
        ref_model_batch = reshuffle_on_epoch_end(ref_model_batch)
        # Generate global reference statistics for diagnostics
        io_ref_stats = ReferenceStatistics(global_ref_models; kwargs_ref_stats...)
        io_ref_models = global_ref_models
    else
        ref_models = construct_reference_models(kwargs_ref_model)
        # Create input scm stats and namelist file if files don't already exist
        run_reference_SCM.(ref_models, overwrite = overwrite_scm_file, namelist_args = namelist_args)
        ref_stats = ReferenceStatistics(ref_models; kwargs_ref_stats...)
        io_ref_stats = ref_stats
        io_ref_models = ref_models
    end

    outdir_path = create_output_dir(
        ref_stats,
        outdir_root,
        algo_name,
        Δt,
        n_param,
        N_ens,
        N_iter,
        batch_size,
        config_path,
        y_ref_type,
    )

    if !isnothing(prior_μ_dict)
        @assert collect(keys(params)) == collect(keys(prior_μ_dict))
        prior_μ = collect(values(prior_μ_dict))
    else
        prior_μ = nothing
    end
    priors = construct_priors(params, outdir_path = outdir_path, unconstrained_σ = unc_σ, prior_mean = prior_μ)
    # parameters are sampled in unconstrained space
    if algo_name == "Inversion" || algo_name == "Sampler"
        algo = algo_name == "Inversion" ? Inversion() : Sampler(vcat(get_mean(priors)...), get_cov(priors))
        initial_params = construct_initial_ensemble(priors, N_ens, rng_seed = rand(1:1000))
        if augmented
            ekobj = generate_tekp(initial_params, ref_stats, priors, algo, outdir_path = outdir_path, l2_reg = l2_reg)
        else
            ekobj = generate_ekp(initial_params, ref_stats, algo, outdir_path = outdir_path)
        end
    elseif algo_name == "Unscented"
        algo = Unscented(vcat(get_mean(priors)...), get_cov(priors), 1.0, 1)
        if augmented
            ekobj = generate_tekp(ref_stats, priors, algo, outdir_path = outdir_path, l2_reg = l2_reg)
        else
            ekobj = generate_ekp(ref_stats, algo, outdir_path = outdir_path)
        end
    end

    params_cons_i = transform_unconstrained_to_constrained(priors, get_u_final(ekobj))
    params = [c[:] for c in eachcol(params_cons_i)]
    mod_evaluators = [ModelEvaluator(param, get_name(priors), ref_models, ref_stats) for param in params]
    versions = generate_scm_input(mod_evaluators, outdir_path)
    # Store version identifiers for this ensemble in a common file
    write_versions(versions, 1, outdir_path = outdir_path)
    # Store ReferenceModelBatch
    if !isnothing(batch_size)
        write_ref_model_batch(ref_model_batch, outdir_path = outdir_path)
    end

    # Initialize validation
    val_ref_models, val_ref_stats = isnothing(val_config) ? repeat([nothing], 2) :
        init_validation(
        val_config,
        reg_config,
        ekobj,
        priors,
        versions,
        outdir_path,
        overwrite = overwrite_scm_file,
        namelist_args = namelist_args,
    )

    # Diagnostics IO
    init_diagnostics(
        config,
        outdir_path,
        io_ref_models,
        io_ref_stats,
        ekobj,
        priors,
        val_ref_models,
        val_ref_stats,
        !isnothing(val_config),
    )

    if mode == "hpc"
        open("$(job_id).txt", "w") do io
            write(io, "$(outdir_path)\n")
        end
    end
    return outdir_path
end

function get_ref_model_kwargs(ref_config::Dict{Any, Any})
    n_cases = length(ref_config["case_name"])
    Σ_dir = expand_dict_entry(ref_config, "Σ_dir", n_cases)
    Σ_t_start = expand_dict_entry(ref_config, "Σ_t_start", n_cases)
    Σ_t_end = expand_dict_entry(ref_config, "Σ_t_end", n_cases)
    rm_kwargs = Dict(
        :y_names => ref_config["y_names"],
        # Reference path specification
        :y_dir => ref_config["y_dir"],
        :Σ_dir => Σ_dir,
        :scm_parent_dir => ref_config["scm_parent_dir"],
        :scm_suffix => ref_config["scm_suffix"],
        # Case name
        :case_name => ref_config["case_name"],
        # Define observation window (s)
        :t_start => ref_config["t_start"],
        :t_end => ref_config["t_end"],
        :Σ_t_start => Σ_t_start,
        :Σ_t_end => Σ_t_end,
    )
    n_RM = length(rm_kwargs[:case_name])
    for (k, v) in pairs(rm_kwargs)
        @assert length(v) == n_RM "Entry `$k` in the reference config file has length $(length(v)). Should have length $n_RM."
    end
    return rm_kwargs
end

function get_ref_stats_kwargs(ref_config::Dict{Any, Any}, reg_config::Dict{Any, Any})
    y_ref_type = ref_config["y_reference_type"]
    Σ_ref_type = get_entry(ref_config, "Σ_reference_type", y_ref_type)
    perform_PCA = get_entry(reg_config, "perform_PCA", true)
    variance_loss = get_entry(reg_config, "variance_loss", 1.0e-2)
    normalize = get_entry(reg_config, "normalize", true)
    tikhonov_mode = get_entry(reg_config, "tikhonov_mode", "relative")
    tikhonov_noise = get_entry(reg_config, "tikhonov_noise", 1.0e-6)
    dim_scaling = get_entry(reg_config, "dim_scaling", true)
    return Dict(
        :perform_PCA => perform_PCA,
        :normalize => normalize,
        :variance_loss => variance_loss,
        :tikhonov_noise => tikhonov_noise,
        :tikhonov_mode => tikhonov_mode,
        :dim_scaling => dim_scaling,
        :y_type => y_ref_type,
        :Σ_type => Σ_ref_type,
    )
end

"Create the calibration output directory and copy the config file into it"
function create_output_dir(
    ref_stats::ReferenceStatistics,
    outdir_root::String,
    algo_name::String,
    Δt::FT,
    n_param::IT,
    N_ens::IT,
    N_iter::IT,
    batch_size::Union{IT, Nothing},
    config_path::Union{String, Nothing},
    y_ref_type,
) where {FT <: Real, IT <: Integer}
    # Output path
    d = isnothing(batch_size) ? "d$(pca_length(ref_stats))" : "mb"
    outdir_path = joinpath(
        outdir_root,
        "results_$(algo_name)_dt$(Δt)_p$(n_param)_e$(N_ens)_i$(N_iter)_$(d)_$(typeof(y_ref_type))_$(rand(11111:99999))",
    )
    @info "Name of outdir path for this EKP is: $outdir_path"
    mkpath(outdir_path)
    if !isnothing(config_path)
        cp(config_path, joinpath(outdir_path, "config.jl"))
    end
    return outdir_path
end

"Initialize the validation process."
function init_validation(
    val_config::Dict{Any, Any},
    reg_config::Dict{Any, Any},
    ekp::EnsembleKalmanProcess,
    priors::ParameterDistribution,
    versions::Vector{IT},
    outdir_path::String;
    overwrite::Bool = false,
    namelist_args = nothing,
) where {FT <: Real, IT <: Integer}

    kwargs_ref_model = get_ref_model_kwargs(val_config)
    kwargs_ref_stats = get_ref_stats_kwargs(val_config, reg_config)
    batch_size = get_entry(val_config, "batch_size", nothing)

    if !isnothing(batch_size)
        @info "Validation using mini-batches."
        ref_model_batch = construct_ref_model_batch(kwargs_ref_model)
        run_reference_SCM.(ref_model_batch.ref_models, overwrite = overwrite, namelist_args = namelist_args)
        ref_models = get_minibatch!(ref_model_batch, batch_size)
        ref_model_batch = reshuffle_on_epoch_end(ref_model_batch)
        write_val_ref_model_batch(ref_model_batch, outdir_path = outdir_path)
    else
        ref_models = construct_reference_models(kwargs_ref_model)
        run_reference_SCM.(ref_models, overwrite = overwrite, namelist_args = namelist_args)
    end
    ref_stats = ReferenceStatistics(ref_models; kwargs_ref_stats...)
    params_cons_i = transform_unconstrained_to_constrained(priors, get_u_final(ekp))
    params = [c[:] for c in eachcol(params_cons_i)]
    mod_evaluators = [ModelEvaluator(param, get_name(priors), ref_models, ref_stats) for param in params]
    [
        jldsave(scm_val_init_path(outdir_path, version); model_evaluator, version)
        for (model_evaluator, version) in zip(mod_evaluators, versions)
    ]
    return ref_models, ref_stats
end

"""
    update_validation(
        val_config::Dict{Any, Any},
        reg_config::Dict{Any, Any},
        ekp_old::EnsembleKalmanProcess,
        priors::ParameterDistribution,
        versions::Vector{String},
        outdir_path::String,
        iteration::IT
        )

Updates the validation diagnostics and writes to file the validation ModelEvaluators
for the next calibration step.

Inputs:

 - val_config    :: Validation model configuration.
 - reg_config    :: Regularization configuration.
 - ekp_old       :: EnsembleKalmanProcess updated using the past forward model evaluations.
 - priors        :: The priors over parameter space.
 - versions      :: String versions identifying the forward model evaluations.
 - outdir_path   :: Output path directory.
"""
function update_validation(
    val_config::Dict{Any, Any},
    reg_config::Dict{Any, Any},
    ekp_old::EnsembleKalmanProcess,
    priors::ParameterDistribution,
    versions::Vector{String},
    outdir_path::String,
    iteration::IT,
) where {IT <: Integer}

    batch_size = get_entry(val_config, "batch_size", nothing)

    if !isnothing(batch_size)
        ref_model_batch = load(joinpath(outdir_path, "val_ref_model_batch.jld2"))["ref_model_batch"]
        ref_models = get_minibatch!(ref_model_batch, batch_size)
        ref_model_batch = reshuffle_on_epoch_end(ref_model_batch)
        kwargs_ref_stats = get_ref_stats_kwargs(val_config, reg_config)
        ref_stats = ReferenceStatistics(ref_models; kwargs_ref_stats...)
        rm(joinpath(outdir_path, "val_ref_model_batch.jld2"))
        write_val_ref_model_batch(ref_model_batch, outdir_path = outdir_path)
    else
        mod_evaluator = load(scm_val_output_path(outdir_path, versions[1]))["model_evaluator"]
        ref_models = mod_evaluator.ref_models
        ref_stats = mod_evaluator.ref_stats
    end
    params_cons_i = transform_unconstrained_to_constrained(priors, get_u_final(ekp_old))
    params = [c[:] for c in eachcol(params_cons_i)]
    mod_evaluators = [ModelEvaluator(param, get_name(priors), ref_models, ref_stats) for param in params]
    # Save new ModelEvaluators using the new versions
    versions = readlines(joinpath(outdir_path, "versions_$(iteration + 1).txt"))
    [
        jldsave(scm_val_init_path(outdir_path, version); model_evaluator, version)
        for (model_evaluator, version) in zip(mod_evaluators, versions)
    ]
    return
end

"""
    ek_update(
        ekobj::EnsembleKalmanProcess,
        priors::ParameterDistribution,
        iteration::Int64,
        config::Dict{Any, Any},
        versions::Vector{String},
        outdir_path::String,
    )

Updates an EnsembleKalmanProcess using forward model evaluations stored
in output files defined by their `versions`, and generates the parameters
for the next ensemble for forward model evaluations. The updated EnsembleKalmanProcess
and new ModelEvaluators are both written to file.

Inputs:

 - ekobj         :: EnsembleKalmanProcess to be updated.
 - priors        :: Priors over parameters, used for unconstrained-constrained mappings.
 - iteration     :: Current iteration of the calibration process.
 - config        :: Process configuration dictionary.
 - versions      :: String versions identifying the forward model evaluations.
 - outdir_path   :: Output path directory.
"""
function ek_update(
    ekobj::EnsembleKalmanProcess,
    priors::ParameterDistribution,
    iteration::Int64,
    config::Dict{Any, Any},
    versions::Vector{String},
    outdir_path::String,
)
    # Get config
    proc_config = config["process"]
    N_iter = proc_config["N_iter"]
    algo_name = get_entry(proc_config, "algorithm", "Inversion")
    Δt = get_entry(proc_config, "Δt", 1.0)
    deterministic_forward_map = get_entry(proc_config, "noisy_obs", false)
    augmented = get_entry(proc_config, "augmented", false)

    ref_config = config["reference"]
    batch_size = get_entry(ref_config, "batch_size", nothing)

    val_config = get(config, "validation", nothing)

    mod_evaluator = load(scm_output_path(outdir_path, versions[1]))["model_evaluator"]
    ref_stats = mod_evaluator.ref_stats
    ref_models = mod_evaluator.ref_models

    # Advance EKP
    if augmented
        g, g_full = get_ensemble_g_eval_aug(outdir_path, versions, priors)
    else
        g, g_full = get_ensemble_g_eval(outdir_path, versions)
    end
    # Scale artificial timestep by batch size
    Δt_scaled = Δt / length(ref_models)
    if isa(ekobj.process, Inversion)
        failure_handler = get_entry(proc_config, "failure_handler", "high_loss")
        update_ensemble!(
            ekobj,
            g,
            Δt_new = Δt_scaled,
            deterministic_forward_map = deterministic_forward_map,
            failure_handler = failure_handler,
        )
    else
        update_ensemble!(ekobj, g)
    end

    # Diagnostics IO
    update_diagnostics(outdir_path, ekobj, priors, ref_stats, g_full, batch_size, versions, val_config)

    if iteration < N_iter
        # Prepare updated EKP and ReferenceModelBatch if minibatching.
        if !isnothing(batch_size)
            ref_model_batch = load(joinpath(outdir_path, "ref_model_batch.jld2"))["ref_model_batch"]
            ekp, ref_models, ref_stats, ref_model_batch =
                update_minibatch_inverse_problem(ref_model_batch, ekobj, priors, batch_size, outdir_path, config)
            rm(joinpath(outdir_path, "ref_model_batch.jld2"))
            write_ref_model_batch(ref_model_batch, outdir_path = outdir_path)
        else
            ekp = ekobj
        end

        # Write to file new EKP and ModelEvaluators
        jldsave(ekobj_path(outdir_path, iteration + 1); ekp)
        write_model_evaluators(ekp, priors, ref_models, ref_stats, outdir_path, iteration)

        # Update validation ModelEvaluators
        if !isnothing(val_config)
            reg_config = config["regularization"]
            update_validation(val_config, reg_config, ekobj, priors, versions, outdir_path, iteration)
        end
    end
    # Clean up
    for version in versions
        rm(scm_output_path(outdir_path, version))
        !isnothing(val_config) ? rm(scm_val_output_path(outdir_path, version)) : nothing
    end
    return
end

"""
    get_ensemble_g_eval(outdir_path::String, versions::Vector{String})

Recovers forward model evaluations from the particle ensemble stored in jld2 files,
after which the files are deleted from disk.

Inputs:
 - outdir_path  :: Path to output directory.
 - versions     :: Version identifiers of the files containing forward model evaluations.
Outputs:
 - g            :: Forward model evaluations in the reduced space of the inverse problem.
 - g_full       :: Forward model evaluations in the original physical space.
"""
function get_ensemble_g_eval(outdir_path::String, versions::Vector{String}; validation::Bool = false)
    # Find train/validation path
    scm_path(x) = validation ? scm_val_output_path(outdir_path, x) : scm_output_path(outdir_path, x)
    # Get array sizes with first file
    scm_outputs = load(scm_path(versions[1]))
    d = length(scm_outputs["g_scm_pca"])
    d_full = length(scm_outputs["g_scm"])
    N_ens = length(versions)
    g = zeros(d, N_ens)
    g_full = zeros(d_full, N_ens)
    for (ens_index, version) in enumerate(versions)
        scm_outputs = load(scm_path(version))
        g[:, ens_index] = scm_outputs["g_scm_pca"]
        g_full[:, ens_index] = scm_outputs["g_scm"]
    end
    return g, g_full
end

"""
    get_ensemble_g_eval_aug(outdir_path::String, versions::Vector{String}, priors::ParameterDistribution)

Recovers forward model evaluations from the particle ensemble stored in jld2 files,
and augments the projected output state with the input parameters in unconstrained form
to enable regularization.

Inputs:
 - outdir_path  :: Path to output directory.
 - versions     :: Version identifiers of the files containing forward model evaluations.
 - priors       :: Parameter priors, used to transform between constrained and unconstrained spaces.
Outputs:
 - g_aug        :: Forward model evaluations in the reduced space of the inverse problem, augmented with
                    the unconstrained input parameters.
 - g_full       :: Forward model evaluations in the original physical space.
"""
function get_ensemble_g_eval_aug(outdir_path::String, versions::Vector{String}, priors::ParameterDistribution)
    # Find train/validation path
    scm_path(x) = scm_output_path(outdir_path, x)
    # Get array sizes with first file
    scm_outputs = load(scm_path(versions[1]))
    d = length(scm_outputs["g_scm_pca"])
    d_aug = d + length(scm_outputs["model_evaluator"].param_cons)
    d_full = length(scm_outputs["g_scm"])
    N_ens = length(versions)
    g_aug = zeros(d_aug, N_ens)
    g_full = zeros(d_full, N_ens)
    for (ens_index, version) in enumerate(versions)
        scm_outputs = load(scm_path(version))
        g_aug[1:d, ens_index] = scm_outputs["g_scm_pca"]
        g_full[:, ens_index] = scm_outputs["g_scm"]
        θ = transform_constrained_to_unconstrained(priors, scm_outputs["model_evaluator"].param_cons)
        g_aug[(d + 1):d_aug, ens_index] = θ
    end
    return g_aug, g_full
end

"""
   versioned_model_eval(version::Union{String, Int}, outdir_path::String, mode::String, config::Dict{Any, Any})

Performs or omits a model evaluation given the parsed mode and provided config,
 and writes to file the model output.

Inputs:
 - version       :: The version associated with the ModelEvaluator to be used.
 - outdir_path   :: The path to the results directory of the calibration process.
 - mode          :: Whether the ModelEvaluator is used for training or validation.
 - config        :: The general configuration dictionary.
"""
function versioned_model_eval(version::Union{String, Int}, outdir_path::String, mode::String, config::Dict{Any, Any})
    @assert mode in ["train", "validation"]
    # Omits validation if unsolicited
    if mode == "validation" && isnothing(get(config, "validation", nothing))
        return
    elseif mode == "validation"
        input_path = scm_val_init_path(outdir_path, version)
        output_path = scm_val_output_path(outdir_path, version)
    else
        input_path = scm_init_path(outdir_path, version)
        output_path = scm_output_path(outdir_path, version)
    end
    # Load inputs
    scm_args = load(input_path)
    namelist_args = get_entry(config["scm"], "namelist_args", nothing)
    failure_handler = get_entry(config["process"], "failure_handler", "high_loss")
    model_evaluator = scm_args["model_evaluator"]
    # Eval
<<<<<<< HEAD
    sim_dirs, g_scm, g_scm_pca = run_SCM(
        model_evaluator, namelist_args = namelist_args,
        particle_failure_fixer = particle_failure_fixer,
    )
=======
    sim_dirs, g_scm, g_scm_pca =
        run_SCM(model_evaluator, namelist_args = namelist_args, failure_handler = failure_handler)
>>>>>>> 8b739ef7
    # Store output and delete input
    jldsave(output_path; sim_dirs, g_scm, g_scm_pca, model_evaluator, version)
    rm(input_path)
end

"""
    update_minibatch_inverse_problem(
        rm_batch::ReferenceModelBatch,
        ekp_old::EnsembleKalmanProcess,
        priors::ParameterDistribution,
        batch_size::Integer,
        outdir_path::String,
        config::Dict{Any, Any},
    )

Returns the EnsembleKalmanProcess and ReferenceStatistics consistent with the
new ReferenceModel minibatch, and updates the evaluation order of the ReferenceModelBatch.

Inputs:
 - rm_batch    :: The global ReferenceModelBatch with the current model evaluation order.
 - ekp_old     :: The EnsembleKalmanProcess from the previous minibatch evaluation.
 - batch_size  :: The batch size of the current minibatch.
 - outdir_path :: The output directory.
 - config      :: The configuration dictionary.
Outputs:
 - ekp             :: The EnsembleKalmanProcess for the current minibatch.
 - ref_models      :: The current minibatch of ReferenceModels.
 - ref_stats       :: The ReferenceStatistics consistent with the current minibatch.
 - ref_model_batch :: The global ReferenceModelBatch with the updated model evaluation order.
"""
function update_minibatch_inverse_problem(
    rm_batch::ReferenceModelBatch,
    ekp_old::EnsembleKalmanProcess,
    priors::ParameterDistribution,
    batch_size::Integer,
    outdir_path::String,
    config::Dict{Any, Any},
)
    # Construct new reference minibatch, new ref_stats, and new ekp
    ref_model_batch = deepcopy(rm_batch)
    ref_models = get_minibatch!(ref_model_batch, batch_size)
    ref_model_batch = reshuffle_on_epoch_end(ref_model_batch)

    ref_config = config["reference"]
    reg_config = config["regularization"]
    proc_config = config["process"]

    augmented = get_entry(proc_config, "augmented", false)
    l2_reg = get_entry(reg_config, "l2_reg", nothing)
    kwargs_ref_stats = get_ref_stats_kwargs(ref_config, reg_config)
    ref_stats = ReferenceStatistics(ref_models; kwargs_ref_stats...)
    process = ekp_old.process

    if isa(process, Inversion) || isa(process, Sampler)
        if augmented
            ekp = generate_tekp(
                get_u_final(ekp_old),
                ref_stats,
                priors,
                process,
                outdir_path = outdir_path,
                l2_reg = l2_reg,
            )
        else
            ekp = generate_ekp(get_u_final(ekp_old), ref_stats, process, outdir_path = outdir_path)
        end
    elseif isa(process, Unscented)
        # Reconstruct UKI using regularization toward the prior
        algo = Unscented(process.u_mean[end], process.uu_cov[end], 1.0, 1, prior_mean = vcat(get_mean(priors)...))
        if augmented
            ekp = generate_tekp(ref_stats, priors, algo, outdir_path = outdir_path, l2_reg = l2_reg)
        else
            ekp = generate_ekp(ref_stats, algo, outdir_path = outdir_path)
        end
    else
        throw(ArgumentError("Process must be an Inversion, Sampler or Unscented Kalman process."))
    end
    return ekp, ref_models, ref_stats, ref_model_batch
end

"""
    write_model_evaluators(
        ekp::EnsembleKalmanProcess,
        priors::ParameterDistribution,
        ref_models::Vector{ReferenceModel},
        ref_stats::ReferenceStatistics,
        outdir_path::String,
        iteration::Int,
    )

Creates and writes to file the ModelEvaluators for the current particle ensemble.

Inputs:
 - ekp         :: The EnsembleKalmanProcess with the current ensemble of parameter values.
 - priors      :: The parameter priors.
 - ref_models  :: The ReferenceModels defining the new model evaluations.
 - ref_stats   :: The ReferenceStatistics corresponding to passed ref_models.
 - outdir_path :: The output directory.
 - iteration   :: The current process iteration.
"""
function write_model_evaluators(
    ekp::EnsembleKalmanProcess,
    priors::ParameterDistribution,
    ref_models::Vector{ReferenceModel},
    ref_stats::ReferenceStatistics,
    outdir_path::String,
    iteration::Int,
)
    params_cons_i = transform_unconstrained_to_constrained(priors, get_u_final(ekp))
    params = [c[:] for c in eachcol(params_cons_i)]
    mod_evaluators = [ModelEvaluator(param, get_name(priors), ref_models, ref_stats) for param in params]
    versions = generate_scm_input(mod_evaluators, outdir_path)
    # Store version identifiers for this ensemble in a common file
    write_versions(versions, iteration + 1, outdir_path = outdir_path)
    return
end

"""
    init_diagnostics(
        config::Dict{Any, Any},
        outdir_path::String,
        ref_stats::ReferenceStatistics,
        ekp::EnsembleKalmanProcess,
        priors::ParameterDistribution,
    )

Creates a diagnostics netcdf file.

    Inputs:
    - config :: User-defined configuration dictionary.
    - outdir_path :: Path of results directory.
    - ref_stats :: ReferenceStatistics.
    - ekp :: Initial EnsembleKalmanProcess, containing parameter information,
     but no forward model evaluations.
    - priors:: Prior distributions of the parameters.
"""
function init_diagnostics(
    config::Dict{Any, Any},
    outdir_path::String,
    ref_models::Vector{ReferenceModel},
    ref_stats::ReferenceStatistics,
    ekp::EnsembleKalmanProcess,
    priors::ParameterDistribution,
    val_ref_models::Union{Vector{ReferenceModel}, Nothing},
    val_ref_stats::Union{ReferenceStatistics, Nothing},
    validation::Bool = false,
)
    write_full_stats = get_entry(config["reference"], "write_full_stats", true)
    diags = NetCDFIO_Diags(config, outdir_path, ref_stats, ekp, priors, val_ref_stats)
    # Write reference
    io_reference(diags, ref_stats, ref_models, write_full_stats)
    # Add diags, write first state diags
    init_iteration_io(diags)
    init_metrics(diags)
    init_ensemble_diags(diags, ekp, priors)
    init_particle_diags(diags, ekp, priors)
    if validation
        write_full_stats = get_entry(config["validation"], "write_full_stats", true)
        init_val_diagnostics(diags, val_ref_stats, val_ref_models, write_full_stats)
    end
end

"""
    update_diagnostics(outdir_path::String, ekp::EnsembleKalmanProcess, priors::ParameterDistribution)

Appends diagnostics of the current iteration evaluations (i.e., forward model output metrics)
and the next iteration state (i.e., parameters and parameter metrics) to a diagnostics netcdf file.

    Inputs:
    - outdir_path :: Path of results directory.
    - ekp :: Current EnsembleKalmanProcess.
    - priors:: Prior distributions of the parameters.
    - ref_stats :: ReferenceStatistics.
    - g_full :: The forward model evaluation in primitive space.
    - batch_size :: The number of evaluations per minibatch, if minibatching.
    - versions :: Version identifiers of the forward model evaluations at the current iteration.
    - val_config :: The validation configuration, if given.
"""
function update_diagnostics(
    outdir_path::String,
    ekp::EnsembleKalmanProcess,
    priors::ParameterDistribution,
    ref_stats::ReferenceStatistics,
    g_full::Array{FT, 2},
    batch_size::Union{Int, Nothing},
    versions::Union{Vector{Int}, Vector{String}},
    val_config::Union{Dict{Any, Any}, Nothing} = nothing,
) where {FT <: Real}

    if !isnothing(val_config)
        update_val_diagnostics(outdir_path, versions, val_config)
    end
    mse_full = compute_mse(g_full, ref_stats.y_full)
    diags = NetCDFIO_Diags(joinpath(outdir_path, "Diagnostics.nc"))
    if isnothing(batch_size)
        io_diagnostics(diags, ekp, priors, mse_full, g_full)
    else
        io_diagnostics(diags, ekp, priors, mse_full)
    end
end

function update_val_diagnostics(
    outdir_path::String,
    versions::Union{Vector{Int}, Vector{String}},
    val_config::Dict{Any, Any},
) where {FT <: Real}
    batch_size = get_entry(val_config, "batch_size", nothing)
    mod_evaluator = load(scm_val_output_path(outdir_path, versions[1]))["model_evaluator"]
    ref_stats = mod_evaluator.ref_stats
    g, g_full = get_ensemble_g_eval(outdir_path, versions, validation = true)
    # Compute diagnostics
    mse_full = compute_mse(g_full, ref_stats.y_full)
    diags = NetCDFIO_Diags(joinpath(outdir_path, "Diagnostics.nc"))
    if isnothing(batch_size)
        io_val_diagnostics(diags, mse_full, g, g_full)
    else
        io_val_diagnostics(diags, mse_full)
    end
end

end # module<|MERGE_RESOLUTION|>--- conflicted
+++ resolved
@@ -549,15 +549,8 @@
     failure_handler = get_entry(config["process"], "failure_handler", "high_loss")
     model_evaluator = scm_args["model_evaluator"]
     # Eval
-<<<<<<< HEAD
-    sim_dirs, g_scm, g_scm_pca = run_SCM(
-        model_evaluator, namelist_args = namelist_args,
-        particle_failure_fixer = particle_failure_fixer,
-    )
-=======
     sim_dirs, g_scm, g_scm_pca =
         run_SCM(model_evaluator, namelist_args = namelist_args, failure_handler = failure_handler)
->>>>>>> 8b739ef7
     # Store output and delete input
     jldsave(output_path; sim_dirs, g_scm, g_scm_pca, model_evaluator, version)
     rm(input_path)
