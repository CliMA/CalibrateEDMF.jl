--- conflicted
+++ resolved
@@ -77,11 +77,7 @@
     config["Δt"] = 1.0
     # Whether to augment the outputs with the parameters for regularization
     config["augmented"] = false
-<<<<<<< HEAD
-    config["particle_failure_fixer"] = "cond_success_update"
-=======
     config["failure_handler"] = "sample_succ_gauss"
->>>>>>> 8b739ef7
     return config
 end
 
